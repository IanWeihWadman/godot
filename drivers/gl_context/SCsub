--- conflicted
+++ resolved
@@ -3,8 +3,11 @@
 Import('env')
 
 if (env["platform"] in ["haiku", "osx", "windows", "x11"]):
+    # FIXME: Dead code, now using GLAD
+    """
     # Thirdparty source files
     if (env['builtin_glew'] != 'no'):  # builtin
+
         thirdparty_dir = "#thirdparty/glew/"
         thirdparty_sources = [
             "glew.c",
@@ -16,20 +19,14 @@
         env.Append(CPPPATH=[thirdparty_dir])
 
     env.Append(CPPFLAGS=['-DGLEW_ENABLED'])
+    """
 
-<<<<<<< HEAD
+    env.add_source_files(env.drivers_sources,"glad.c")
+    env.Append(CPPFLAGS = ['-DGLAD_ENABLED'])
+    env.Append(CPPFLAGS = ['-DGLES_OVER_GL'])
+    env.Append(CPPPATH = ['.'])
+
 # Godot source files
 env.add_source_files(env.drivers_sources, "*.cpp")
-=======
-if (env.get('glew') == 'yes'):
-#	env.add_source_files(env.drivers_sources,"glew.c")
-	env.add_source_files(env.drivers_sources,"glad.c")
-	env.Append(CPPFLAGS = ['-DGLAD_ENABLED'])
-	env.Append(CPPFLAGS = ['-DGLES_OVER_GL'])
-
-#	env.Append(CPPFLAGS = ['-DGLEW_ENABLED'])
-#	env.Append(CPPFLAGS = ['-DGLEW_STATIC'])
-	env.Append(CPPPATH = ['.'])
->>>>>>> 2820b2d8
 
 Export('env')